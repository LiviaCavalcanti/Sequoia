--- conflicted
+++ resolved
@@ -1,48 +1,31 @@
 #!/bin/bash
 export SCRATCH=${SCRATCH:=$HOME}
 
-cp -r /home/ostapeno/dev/SSCL/* /home/ostapeno/scratch/repos/SSCL/
-cd /home/ostapeno/scratch/repos/SSCL
+cp -r /home/ostapeno/dev/SSCL/* /home/ostapeno/projects/rrg-bengioy-ad/ostapeno/dev/SSCL/
+cd /home/ostapeno/projects/rrg-bengioy-ad/ostapeno/dev/SSCL
 
-<<<<<<< HEAD
+
 source ./scripts/task_combinations_ewc.sh cifar100-20c 3 \
     --unsupervised_epochs_per_task 0 --supervised_epochs_per_task 200 \
-    --use_accuracy_as_metric 1 \
-=======
-source ./scripts/task_combinations_ewc.sh cifar100-20c 5 \
-    --unsupervised_epochs_per_task 0 --supervised_epochs_per_task 200 \
->>>>>>> 0bc492a5
     --multihead --no_wandb_cleanup \
     --dataset cifar100 --n_classes_per_task 20 \
+    --patience 10 \
     --n_neighbors 50 \
-    --tags cifar100-20c no-early-stopping
+    --random_class_ordering 0 \
+    --project_name SSCL_ewc \
+    --tags cifar100-20c
 
-<<<<<<< HEAD
-source ./scripts/task_combinations_ewc.sh cifar10 3 \
-    --unsupervised_epochs_per_task 0 --supervised_epochs_per_task 200 \
-    --use_accuracy_as_metric 1 \
-=======
-source ./scripts/task_combinations_ewc.sh cifar10 5 \
-    --unsupervised_epochs_per_task 0 --supervised_epochs_per_task 200 \
->>>>>>> 0bc492a5
-    --multihead --no_wandb_cleanup \
-    --dataset cifar10 \
-    --n_neighbors 50 \
-    --tags cifar10 no-early-stopping
+#source ./scripts/task_combinations_ewc.sh cifar10 5 \
+#    --unsupervised_epochs_per_task 0 --supervised_epochs_per_task 200 \
+#    --multihead --no_wandb_cleanup \
+#    --dataset cifar10 \
+#    --n_neighbors 50 \
+#    --tags cifar10 no-early-stopping
 
-<<<<<<< HEAD
 #source ./scripts/task_combinations_ewc.sh fashion-mnist 5 \
 #    --unsupervised_epochs_per_task 0 --supervised_epochs_per_task 200 \
 #    --use_accuracy_as_metric 1 \
 #    --multihead --no_wandb_cleanup \
 #    --dataset fashion_mnist \
 #    --n_neighbors 50 \
-#    --tags fashion-mnist
-=======
-source ./scripts/task_combinations_ewc.sh fashion-mnist 5 \
-    --unsupervised_epochs_per_task 0 --supervised_epochs_per_task 200 \
-    --multihead --no_wandb_cleanup \
-    --dataset fashion_mnist \
-    --n_neighbors 50 \
-    --tags fashion-mnist no-early-stopping
->>>>>>> 0bc492a5
+#    --tags fashion-mnist